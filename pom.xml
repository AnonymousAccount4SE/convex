<project xmlns="http://maven.apache.org/POM/4.0.0"
	xmlns:xsi="http://www.w3.org/2001/XMLSchema-instance"
	xsi:schemaLocation="http://maven.apache.org/POM/4.0.0 http://maven.apache.org/xsd/maven-4.0.0.xsd">
	<modelVersion>4.0.0</modelVersion>
	<groupId>world.convex</groupId>
	<artifactId>convex</artifactId>
	<version>0.7.0-SNAPSHOT</version>
	<packaging>pom</packaging>

	<modules>
		<module>convex-core</module>
		<module>convex-cli</module>
		<module>convex-gui</module>
		<module>convex-peer</module>
		<module>convex-benchmarks</module>
	</modules>

	<properties>
		<maven.compiler.target>11</maven.compiler.target>
		<maven.compiler.source>11</maven.compiler.source>
		<project.build.sourceEncoding>UTF-8</project.build.sourceEncoding>
		<jmh.version>1.32</jmh.version>
		<junit.version>5.7.1</junit.version>
<<<<<<< HEAD
		<slf4j.version>1.7.30</slf4j.version>
		<logback.version>1.2.3</logback.version>
=======
		<slf4j.version>1.7.31</slf4j.version>
		<convex.version>${project.version}</convex.version>
>>>>>>> a4c3a5dd

		<!--Freeze this for reproducible builds. -->
		<project.build.outputTimestamp>2020-02-02T00:00:00Z</project.build.outputTimestamp>
	</properties>

	<licenses>
		<license>
			<name>Convex Public License</name>
			<url>https://github.com/Convex-Dev/convex/blob/master/LICENSE.md</url>
		</license>
	</licenses>

	<developers>
		<developer>
			<name>Mike Anderson</name>
			<email>mike@convex.world</email>
			<organization>Convex Foundation</organization>
			<organizationUrl>https://convex.world</organizationUrl>
		</developer>
	</developers>

	<scm>
		<connection>scm:git:git://github.com/Convex-Dev/convex.git</connection>
		<developerConnection>scm:git:ssh://github.com:Convex-Dev/convex.git</developerConnection>
		<url>https://github.com/Convex-Dev/convex.git</url>
	</scm>

	<distributionManagement>
		<snapshotRepository>
			<id>ossrh</id>
			<url>https://s01.oss.sonatype.org/content/repositories/snapshots</url>
		</snapshotRepository>
	</distributionManagement>

	<build>
		<plugins>

		</plugins>
		<pluginManagement>
			<plugins>
				<!--This plugin's configuration is used to store Eclipse m2e settings 
					only. It has no influence on the Maven build itself. -->
				<plugin>
					<groupId>org.eclipse.m2e</groupId>
					<artifactId>lifecycle-mapping</artifactId>
					<version>1.0.0</version>
					<configuration>
						<lifecycleMappingMetadata>
							<pluginExecutions>
							</pluginExecutions>
						</lifecycleMappingMetadata>
					</configuration>
				</plugin>

				<!-- Use this to require a minimum Maven version -->
				<plugin>
					<groupId>org.apache.maven.plugins</groupId>
					<artifactId>maven-enforcer-plugin</artifactId>
					<version>3.0.0-M3</version>
					<executions>
						<execution>
							<id>enforce-maven</id>
							<goals>
								<goal>enforce</goal>
							</goals>
							<configuration>
								<rules>
									<requireMavenVersion>
										<version>3.6</version>
									</requireMavenVersion>
								</rules>
							</configuration>
						</execution>
					</executions>
				</plugin>

				<plugin>
					<groupId>org.apache.maven.plugins</groupId>
					<artifactId>maven-gpg-plugin</artifactId>
					<version>1.5</version>
					<executions>
						<execution>
							<id>sign-artifacts</id>
							<phase>verify</phase>
							<goals>
								<goal>sign</goal>
							</goals>
						</execution>
					</executions>
				</plugin>

<<<<<<< HEAD
		<dependency>
			<groupId>io.github.vincenzopalazzo</groupId>
			<artifactId>material-ui-swing</artifactId>
			<version>1.1.2</version>
			<exclusions>
				<exclusion>
					<groupId>ch.qos.logback</groupId>
					<artifactId>logback-classic</artifactId>
				</exclusion>
			</exclusions>
		</dependency>
		<dependency>
		    <groupId>org.slf4j</groupId>
    		<artifactId>slf4j-api</artifactId>
    		<version>${slf4j.version}</version>
		</dependency>
		<dependency>
			<groupId>org.slf4j</groupId>
			<artifactId>slf4j-jdk14</artifactId>
			<version>${slf4j.version}</version>
			<scope>test</scope>
		</dependency>
		<dependency>
			<groupId>ch.qos.logback</groupId>
			<artifactId>logback-core</artifactId>
			<version>${logback.version}</version>
		</dependency>
		<dependency>
			<groupId>ch.qos.logback</groupId>
			<artifactId>logback-classic</artifactId>
			<version>${logback.version}</version>
		</dependency>
	</dependencies>
=======
				<plugin>
					<groupId>org.apache.maven.plugins</groupId>
					<artifactId>maven-source-plugin</artifactId>
					<version>2.2.1</version>
					<executions>
						<execution>
							<id>attach-sources</id>
							<goals>
								<goal>jar-no-fork</goal>
							</goals>
						</execution>
					</executions>
				</plugin>
				<plugin>
					<groupId>org.apache.maven.plugins</groupId>
					<artifactId>maven-javadoc-plugin</artifactId>
					<version>2.9.1</version>
					<executions>
						<execution>
							<id>attach-javadocs</id>
							<goals>
								<goal>jar</goal>
							</goals>
						</execution>
					</executions>
				</plugin>

				<plugin>
					<groupId>org.sonatype.plugins</groupId>
					<artifactId>nexus-staging-maven-plugin</artifactId>
					<version>1.6.7</version>
					<extensions>true</extensions>
					<configuration>
						<serverId>ossrh</serverId>
						<nexusUrl>https://s01.oss.sonatype.org/</nexusUrl>
						<autoReleaseAfterClose>true</autoReleaseAfterClose>
					</configuration>
				</plugin>
			</plugins>
		</pluginManagement>
	</build>
>>>>>>> a4c3a5dd
</project><|MERGE_RESOLUTION|>--- conflicted
+++ resolved
@@ -21,14 +21,8 @@
 		<project.build.sourceEncoding>UTF-8</project.build.sourceEncoding>
 		<jmh.version>1.32</jmh.version>
 		<junit.version>5.7.1</junit.version>
-<<<<<<< HEAD
-		<slf4j.version>1.7.30</slf4j.version>
-		<logback.version>1.2.3</logback.version>
-=======
 		<slf4j.version>1.7.31</slf4j.version>
 		<convex.version>${project.version}</convex.version>
->>>>>>> a4c3a5dd
-
 		<!--Freeze this for reproducible builds. -->
 		<project.build.outputTimestamp>2020-02-02T00:00:00Z</project.build.outputTimestamp>
 	</properties>
@@ -68,7 +62,7 @@
 		</plugins>
 		<pluginManagement>
 			<plugins>
-				<!--This plugin's configuration is used to store Eclipse m2e settings 
+				<!--This plugin's configuration is used to store Eclipse m2e settings
 					only. It has no influence on the Maven build itself. -->
 				<plugin>
 					<groupId>org.eclipse.m2e</groupId>
@@ -103,7 +97,6 @@
 						</execution>
 					</executions>
 				</plugin>
-
 				<plugin>
 					<groupId>org.apache.maven.plugins</groupId>
 					<artifactId>maven-gpg-plugin</artifactId>
@@ -118,42 +111,6 @@
 						</execution>
 					</executions>
 				</plugin>
-
-<<<<<<< HEAD
-		<dependency>
-			<groupId>io.github.vincenzopalazzo</groupId>
-			<artifactId>material-ui-swing</artifactId>
-			<version>1.1.2</version>
-			<exclusions>
-				<exclusion>
-					<groupId>ch.qos.logback</groupId>
-					<artifactId>logback-classic</artifactId>
-				</exclusion>
-			</exclusions>
-		</dependency>
-		<dependency>
-		    <groupId>org.slf4j</groupId>
-    		<artifactId>slf4j-api</artifactId>
-    		<version>${slf4j.version}</version>
-		</dependency>
-		<dependency>
-			<groupId>org.slf4j</groupId>
-			<artifactId>slf4j-jdk14</artifactId>
-			<version>${slf4j.version}</version>
-			<scope>test</scope>
-		</dependency>
-		<dependency>
-			<groupId>ch.qos.logback</groupId>
-			<artifactId>logback-core</artifactId>
-			<version>${logback.version}</version>
-		</dependency>
-		<dependency>
-			<groupId>ch.qos.logback</groupId>
-			<artifactId>logback-classic</artifactId>
-			<version>${logback.version}</version>
-		</dependency>
-	</dependencies>
-=======
 				<plugin>
 					<groupId>org.apache.maven.plugins</groupId>
 					<artifactId>maven-source-plugin</artifactId>
@@ -195,5 +152,4 @@
 			</plugins>
 		</pluginManagement>
 	</build>
->>>>>>> a4c3a5dd
 </project>