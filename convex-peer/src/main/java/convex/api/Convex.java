--- conflicted
+++ resolved
@@ -616,7 +616,6 @@
 	 * @throws TimeoutException If operation times out
 	 *
 	 */
-<<<<<<< HEAD
 	@SuppressWarnings("unchecked")
 	public AVector<ACell> requestStatusSync(long timeoutMillis) throws IOException, InterruptedException, ExecutionException, TimeoutException {
 		Future<Result> statusFuture=requestStatus();
@@ -625,21 +624,6 @@
 		} catch (InterruptedException | ExecutionException e) {
 			throw new Error("Unable to get network status ", e);
 		}
-=======
-	public Result requestStatusSync(long timeoutMillis) throws TimeoutException, IOException {
-		long start = Utils.getTimeMillis();
-		Result result;
-		Future<Result> statusFuture=requestStatus();
-		// adjust timeout if time elapsed to submit transaction
-		long now = Utils.getTimeMillis();
-		timeout = Math.max(0L, timeout - (now - start));
-		try {
-			result=statusFuture.get(timeout,TimeUnit.MILLISECONDS);
-		} catch (InterruptedException | ExecutionException e) {
-			throw new Error("Unable to get status message", e);
-		}
-		return result;
->>>>>>> b2ce2750
 	}
 
 	/**
