--- conflicted
+++ resolved
@@ -2,7 +2,6 @@
 
 import java.io.Closeable;
 import java.io.IOException;
-import java.net.InetAddress;
 import java.net.InetSocketAddress;
 import java.net.ServerSocket;
 import java.net.StandardSocketOptions;
@@ -21,7 +20,6 @@
 import convex.core.Constants;
 import convex.core.exceptions.BadFormatException;
 import convex.core.store.Stores;
-import convex.core.util.Utils;
 import convex.peer.Server;
 
 /**
@@ -262,22 +260,10 @@
 	 * @return Host address
 	 */
 	public InetSocketAddress getHostAddress() {
-<<<<<<< HEAD
-		int port=getPort();
-		if (port<=0) return null;
-		InetSocketAddress sa;
-		try {
-			sa = (InetSocketAddress)ssc.getLocalAddress();
-		} catch (IOException e) {
-			throw Utils.sneakyThrow(e);
-		}
-		return sa;
-=======
 		if (ssc == null) return null;
 		ServerSocket socket = ssc.socket();
 		if (socket == null) return null;
 		return new InetSocketAddress(socket.getInetAddress(), socket.getLocalPort());
->>>>>>> 9ad48e7a
 	}
 
 }