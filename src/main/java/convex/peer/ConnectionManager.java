--- conflicted
+++ resolved
@@ -51,19 +51,6 @@
 		}
 	}
 
-<<<<<<< HEAD
-	/**
-	 * Remove the connection, but do not close it.
-	 *
-	 * @param peerKey to remove from the list of connections
-	 *
-	 */
-	public synchronized void removeConnection(AccountKey peerKey) {
-		connections.remove(peerKey);
-	}
-
-=======
->>>>>>> c5f80620
 	/**
 	 * Close and remove the connection
 	 *
