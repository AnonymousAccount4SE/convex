--- conflicted
+++ resolved
@@ -126,13 +126,8 @@
 				// Join this Server to the Seer #0
 				serverList.get(i).connectToPeer(genesisServer.getPeerKey(), genesisServer.getHostAddress(), null);
 				// Join server #0 to this server
-<<<<<<< HEAD
 				genesisServer.connectToPeer(server.getPeerKey(), server.getHostAddress(), null);
 			} catch (IOException e) {
-=======
-				genesisServer.connectToPeer(server.getPeerKey(), server.getHostAddress());
-			} catch (IOException | TimeoutException e) {
->>>>>>> c08c8231
 				log.severe("Failed to connect peers" +e.getMessage());
 			}
 		}
