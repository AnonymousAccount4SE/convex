--- conflicted
+++ resolved
@@ -1220,15 +1220,10 @@
 	 * @param trustedPeerKey Peer account key of the trusted peer.
 	 * @return The newly created connection
 	 * @throws IOException
-	 * @throws TimeoutException 
-	 */
-<<<<<<< HEAD
+	 * @throws TimeoutException
+	 */
 	public Connection connectToPeer(AccountKey peerKey, InetSocketAddress hostAddress, AccountKey trustedPeerKey) throws IOException {
 		Connection pc = Connection.connect(hostAddress, peerReceiveAction, getStore(), trustedPeerKey);
-=======
-	public Connection connectToPeer(AccountKey peerKey, InetSocketAddress hostAddress) throws IOException, TimeoutException {
-		Connection pc = Connection.connect(hostAddress, peerReceiveAction, getStore());
->>>>>>> c08c8231
 		manager.setConnection(peerKey, pc);
 		return pc;
 	}
@@ -1247,13 +1242,8 @@
 			try {
 				log.log(LEVEL_SERVER, getHostname() + ": connecting too " + peerHostname.toString());
 				InetSocketAddress peerAddress = Utils.toInetSocketAddress(peerHostname.toString());
-<<<<<<< HEAD
 				connectToPeer(peerKey, peerAddress, null);
 			} catch (IOException e) {
-=======
-				connectToPeer(peerKey, peerAddress);
-			} catch (IOException | TimeoutException e) {
->>>>>>> c08c8231
 				log.warning("cannot connect to peer " + peerHostname.toString());
 			}
 		}
