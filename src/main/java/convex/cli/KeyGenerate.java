package convex.cli;

import java.util.List;
<<<<<<< HEAD
=======

import org.slf4j.Logger;
import org.slf4j.LoggerFactory;
>>>>>>> efcacb69

import convex.core.crypto.AKeyPair;

import org.slf4j.Logger;
import org.slf4j.LoggerFactory;
import picocli.CommandLine.Command;
import picocli.CommandLine.Parameters;
import picocli.CommandLine.ParentCommand;


/**
 *
 * Convex key sub commands
 *
 *		convex.key.generate
 *
 *
 */
@Command(name="generate",
	aliases={"ge"},
	mixinStandardHelpOptions=true,
	description="Generate 1 or more private key pairs.")
public class KeyGenerate implements Runnable {

<<<<<<< HEAD
	private static final Logger log = LoggerFactory.getLogger(KeyGenerate.class);
=======
	private static final Logger log = LoggerFactory.getLogger(KeyGenerate.class.getName());
>>>>>>> efcacb69

	@ParentCommand
	protected Key keyParent;


	@Parameters(paramLabel="count",
		defaultValue="" + Constants.KEY_GENERATE_COUNT,
		description="Number of keys to generate. Default: ${DEFAULT-VALUE}")
	private int count;

	@Override
	public void run() {
		// sub command to generate keys
		Main mainParent = keyParent.mainParent;
		// check the number of keys to generate.
		if (count <= 0) {
<<<<<<< HEAD
			log.warn("You to provide 1 or more count of keys to generate");
=======
			System.out.println("You to provide 1 or more count of keys to generate");
>>>>>>> efcacb69
			return;
		}
		log.info("Generating {} keys",count);

		try {
			List<AKeyPair> keyPairList = mainParent.generateKeyPairs(count);
			for ( int index = 0; index < keyPairList.size(); index ++) {
				System.out.println("generated #"+(index+1)+" public key: " + keyPairList.get(index).getAccountKey().toHexString());
			}
		} catch (Error e) {
<<<<<<< HEAD
			log.error("Key generate error {}", e);
=======
			log.error("Key generate error: ", e.getMessage());
>>>>>>> efcacb69
			return;
		}
	}
}<|MERGE_RESOLUTION|>--- conflicted
+++ resolved
@@ -1,12 +1,6 @@
 package convex.cli;
 
 import java.util.List;
-<<<<<<< HEAD
-=======
-
-import org.slf4j.Logger;
-import org.slf4j.LoggerFactory;
->>>>>>> efcacb69
 
 import convex.core.crypto.AKeyPair;
 
@@ -31,11 +25,7 @@
 	description="Generate 1 or more private key pairs.")
 public class KeyGenerate implements Runnable {
 
-<<<<<<< HEAD
 	private static final Logger log = LoggerFactory.getLogger(KeyGenerate.class);
-=======
-	private static final Logger log = LoggerFactory.getLogger(KeyGenerate.class.getName());
->>>>>>> efcacb69
 
 	@ParentCommand
 	protected Key keyParent;
@@ -52,11 +42,7 @@
 		Main mainParent = keyParent.mainParent;
 		// check the number of keys to generate.
 		if (count <= 0) {
-<<<<<<< HEAD
 			log.warn("You to provide 1 or more count of keys to generate");
-=======
-			System.out.println("You to provide 1 or more count of keys to generate");
->>>>>>> efcacb69
 			return;
 		}
 		log.info("Generating {} keys",count);
@@ -67,11 +53,7 @@
 				System.out.println("generated #"+(index+1)+" public key: " + keyPairList.get(index).getAccountKey().toHexString());
 			}
 		} catch (Error e) {
-<<<<<<< HEAD
 			log.error("Key generate error {}", e);
-=======
-			log.error("Key generate error: ", e.getMessage());
->>>>>>> efcacb69
 			return;
 		}
 	}
