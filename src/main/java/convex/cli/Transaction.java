package convex.cli;

import convex.api.Convex;
import convex.core.crypto.AKeyPair;
import convex.core.data.Address;
import convex.core.data.ACell;
import convex.core.lang.Reader;
import convex.core.transactions.ATransaction;
import convex.core.transactions.Invoke;
import convex.core.Result;

import org.slf4j.Logger;
import org.slf4j.LoggerFactory;
import picocli.CommandLine.Command;
import picocli.CommandLine.Option;
import picocli.CommandLine.Parameters;
import picocli.CommandLine.ParentCommand;

/**
 *
 * Convex Transaction sub command
 *
 *		convex.transaction
 *
 */
@Command(name="transaction",
	aliases={"transact", "tr"},
	mixinStandardHelpOptions=true,
	description="Execute a transaction on the network via a peer.")
public class Transaction implements Runnable {

	@ParentCommand
	protected Main mainParent;

	private static final Logger log = LoggerFactory.getLogger(Transaction.class);

	@Option(names={"-i", "--index"},
		defaultValue="0",
		description="Keystore index of the public/private key to use to run the transaction.")
	private int keystoreIndex;

	@Option(names={"--public-key"},
		defaultValue="",
		description="Hex string of the public key in the Keystore to use to run the transaction.%n"
			+ "You only need to enter in the first distinct hex values of the public key.%n"
			+ "For example: 0xf0234 or f0234")
	private String keystorePublicKey;

	@Option(names={"--port"},
		description="Port number to connect or create a peer.")
	private int port = 0;

	@Option(names={"--host"},
		defaultValue=Constants.HOSTNAME_PEER,
		description="Hostname to connect to a peer. Default: ${DEFAULT-VALUE}")
	private String hostname;

	@Option(names={"-a", "--address"},
		description="Account address to use for the transaction request.")
	private long addressNumber;

	@Option(names={"-t", "--timeout"},
		description="Timeout in miliseconds.")
	private long timeout = 5000;

	@Parameters(paramLabel="transactionCommand",
		description="Transaction Command")
	private String transactionCommand;

	@Override
	public void run() {

		AKeyPair keyPair = null;
		try {
			keyPair = mainParent.loadKeyFromStore(keystorePublicKey, keystoreIndex);
		} catch (Error e) {
<<<<<<< HEAD
			log.severe(e.getMessage());
			return;
		}

		if (keyPair == null) {
			log.severe("cannot load a valid key pair to perform this transaction");
=======
			log.error(e.getMessage());
>>>>>>> 82f943e5
			return;
		}

		if (addressNumber == 0) {
			log.warn("--address. You need to provide a valid address number");
			return;
		}

		Address address = Address.create(addressNumber);

		Convex convex = null;
		try {
			convex = mainParent.connectToSessionPeer(hostname, port, address, keyPair);
			System.out.printf("Executing transaction: %s\n", transactionCommand);
			ACell message = Reader.read(transactionCommand);
			ATransaction transaction = Invoke.create(address, -1, message);

			Result result = convex.transactSync(transaction, timeout);
			System.out.println(result);
		} catch (Throwable t) {
			log.error(t.getMessage());
			// t.printStackTrace();
			return;
		}
	}

}<|MERGE_RESOLUTION|>--- conflicted
+++ resolved
@@ -34,7 +34,7 @@
 
 	private static final Logger log = LoggerFactory.getLogger(Transaction.class);
 
-	@Option(names={"-i", "--index"},
+	@Option(names={"-i", "--index-key"},
 		defaultValue="0",
 		description="Keystore index of the public/private key to use to run the transaction.")
 	private int keystoreIndex;
@@ -74,16 +74,12 @@
 		try {
 			keyPair = mainParent.loadKeyFromStore(keystorePublicKey, keystoreIndex);
 		} catch (Error e) {
-<<<<<<< HEAD
-			log.severe(e.getMessage());
+			log.error(e.getMessage());
 			return;
 		}
 
 		if (keyPair == null) {
-			log.severe("cannot load a valid key pair to perform this transaction");
-=======
-			log.error(e.getMessage());
->>>>>>> 82f943e5
+			log.warn("cannot load a valid key pair to perform this transaction");
 			return;
 		}
 
