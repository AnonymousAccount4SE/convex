--- conflicted
+++ resolved
@@ -1,10 +1,4 @@
 package convex.cli;
-
-<<<<<<< HEAD
-=======
-import org.slf4j.Logger;
-import org.slf4j.LoggerFactory;
->>>>>>> efcacb69
 
 import convex.api.Convex;
 import convex.core.Result;
@@ -33,11 +27,7 @@
 	description="Get account balance.")
 public class AccountBalance implements Runnable {
 
-<<<<<<< HEAD
 	private static final Logger log = LoggerFactory.getLogger(AccountBalance.class);
-=======
-	private static final Logger log = LoggerFactory.getLogger(AccountBalance.class.getName());
->>>>>>> efcacb69
 
 	@ParentCommand
 	private Account accountParent;
@@ -63,11 +53,7 @@
 		Main mainParent = accountParent.mainParent;
 
 		if (addressNumber == 0) {
-<<<<<<< HEAD
 			log.warn("You need to provide a valid address number");
-=======
-			log.error("You need to provide a valid address number");
->>>>>>> efcacb69
 			return;
 		}
 
@@ -81,11 +67,7 @@
 			System.out.println(result);
 		} catch (Throwable t) {
 			log.error(t.getMessage());
-<<<<<<< HEAD
 			// t.printStackTrace();
-=======
-			t.printStackTrace();
->>>>>>> efcacb69
 			return;
 		}
 
